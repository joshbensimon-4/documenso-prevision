'use client';

import { zodResolver } from '@hookform/resolvers/zod';
import { signIn } from 'next-auth/react';
import { useForm } from 'react-hook-form';
import { FcGoogle } from 'react-icons/fc';
import { z } from 'zod';

import { ErrorCode, isErrorCode } from '@documenso/lib/next-auth/error-codes';
import { cn } from '@documenso/ui/lib/utils';
import { Button } from '@documenso/ui/primitives/button';
<<<<<<< HEAD
import {
  Form,
  FormControl,
  FormField,
  FormItem,
  FormLabel,
  FormMessage,
} from '@documenso/ui/primitives/form/form';
import { Input } from '@documenso/ui/primitives/input';
import { PasswordInput } from '@documenso/ui/primitives/password-input';
=======
import { Dialog, DialogContent, DialogHeader, DialogTitle } from '@documenso/ui/primitives/dialog';
import { FormErrorMessage } from '@documenso/ui/primitives/form/form-error-message';
import { Input, PasswordInput } from '@documenso/ui/primitives/input';
import { Label } from '@documenso/ui/primitives/label';
>>>>>>> b903de98
import { useToast } from '@documenso/ui/primitives/use-toast';

const ERROR_MESSAGES: Partial<Record<keyof typeof ErrorCode, string>> = {
  [ErrorCode.CREDENTIALS_NOT_FOUND]: 'The email or password provided is incorrect',
  [ErrorCode.INCORRECT_EMAIL_PASSWORD]: 'The email or password provided is incorrect',
  [ErrorCode.USER_MISSING_PASSWORD]:
    'This account appears to be using a social login method, please sign in using that method',
  [ErrorCode.INCORRECT_TWO_FACTOR_CODE]: 'The two-factor authentication code provided is incorrect',
  [ErrorCode.INCORRECT_TWO_FACTOR_BACKUP_CODE]: 'The backup code provided is incorrect',
};

const TwoFactorEnabledErrorCode = ErrorCode.TWO_FACTOR_MISSING_CREDENTIALS;

const LOGIN_REDIRECT_PATH = '/documents';

export const ZSignInFormSchema = z.object({
  email: z.string().email().min(1),
  password: z.string().min(6).max(72),
  totpCode: z.string().trim().optional(),
  backupCode: z.string().trim().optional(),
});

export type TSignInFormSchema = z.infer<typeof ZSignInFormSchema>;

export type SignInFormProps = {
  className?: string;
};

export const SignInForm = ({ className }: SignInFormProps) => {
  const { toast } = useToast();
<<<<<<< HEAD

  const form = useForm<TSignInFormSchema>({
=======
  const [isTwoFactorAuthenticationDialogOpen, setIsTwoFactorAuthenticationDialogOpen] =
    useState(false);

  const [twoFactorAuthenticationMethod, setTwoFactorAuthenticationMethod] = useState<
    'totp' | 'backup'
  >('totp');

  const {
    register,
    handleSubmit,
    setValue,
    formState: { errors, isSubmitting },
  } = useForm<TSignInFormSchema>({
>>>>>>> b903de98
    values: {
      email: '',
      password: '',
      totpCode: '',
      backupCode: '',
    },
    resolver: zodResolver(ZSignInFormSchema),
  });

<<<<<<< HEAD
  const isSubmitting = form.formState.isSubmitting;

  const onFormSubmit = async ({ email, password }: TSignInFormSchema) => {
=======
  const onCloseTwoFactorAuthenticationDialog = () => {
    setValue('totpCode', '');
    setValue('backupCode', '');

    setIsTwoFactorAuthenticationDialogOpen(false);
  };

  const onToggleTwoFactorAuthenticationMethodClick = () => {
    const method = twoFactorAuthenticationMethod === 'totp' ? 'backup' : 'totp';

    if (method === 'totp') {
      setValue('backupCode', '');
    }

    if (method === 'backup') {
      setValue('totpCode', '');
    }

    setTwoFactorAuthenticationMethod(method);
  };

  const onFormSubmit = async ({ email, password, totpCode, backupCode }: TSignInFormSchema) => {
>>>>>>> b903de98
    try {
      const credentials: Record<string, string> = {
        email,
        password,
      };

      if (totpCode) {
        credentials.totpCode = totpCode;
      }

      if (backupCode) {
        credentials.backupCode = backupCode;
      }

      const result = await signIn('credentials', {
        ...credentials,

        callbackUrl: LOGIN_REDIRECT_PATH,
        redirect: false,
      });

      if (result?.error && isErrorCode(result.error)) {
        if (result.error === TwoFactorEnabledErrorCode) {
          setIsTwoFactorAuthenticationDialogOpen(true);

          return;
        }

        const errorMessage = ERROR_MESSAGES[result.error];

        toast({
          variant: 'destructive',
          title: 'Unable to sign in',
          description: errorMessage ?? 'An unknown error occurred',
        });

        return;
      }

      if (!result?.url) {
        throw new Error('An unknown error occurred');
      }

      window.location.href = result.url;
    } catch (err) {
      toast({
        title: 'An unknown error occurred',
        description:
          'We encountered an unknown error while attempting to sign you In. Please try again later.',
      });
    }
  };

  const onSignInWithGoogleClick = async () => {
    try {
      await signIn('google', { callbackUrl: LOGIN_REDIRECT_PATH });
    } catch (err) {
      toast({
        title: 'An unknown error occurred',
        description:
          'We encountered an unknown error while attempting to sign you In. Please try again later.',
        variant: 'destructive',
      });
    }
  };

  return (
<<<<<<< HEAD
    <Form {...form}>
      <form
        className={cn('flex w-full flex-col gap-y-4', className)}
        onSubmit={form.handleSubmit(onFormSubmit)}
      >
        <fieldset className="flex w-full flex-col gap-y-4" disabled={isSubmitting}>
          <FormField
            control={form.control}
            name="email"
            render={({ field }) => (
              <FormItem>
                <FormLabel>Email</FormLabel>
                <FormControl>
                  <Input type="email" {...field} />
                </FormControl>
                <FormMessage />
              </FormItem>
            )}
          />

          <FormField
            control={form.control}
            name="password"
            render={({ field }) => (
              <FormItem>
                <FormLabel>Password</FormLabel>
                <FormControl>
                  <PasswordInput {...field} />
                </FormControl>
                <FormMessage />
              </FormItem>
            )}
          />
        </fieldset>

        <Button
          type="submit"
          size="lg"
          loading={isSubmitting}
          className="dark:bg-documenso dark:hover:opacity-90"
          loadingText="Signing in..."
        >
          Sign In
        </Button>

        <div className="relative flex items-center justify-center gap-x-4 py-2 text-xs uppercase">
          <div className="bg-border h-px flex-1" />
          <span className="text-muted-foreground bg-transparent">Or continue with</span>
          <div className="bg-border h-px flex-1" />
        </div>

        <Button
          type="button"
          size="lg"
          variant={'outline'}
          className="bg-background text-muted-foreground border"
          disabled={isSubmitting}
          onClick={onSignInWithGoogleClick}
        >
          <FcGoogle className="mr-2 h-5 w-5" />
          Google
        </Button>
      </form>
    </Form>
=======
    <form
      className={cn('flex w-full flex-col gap-y-4', className)}
      onSubmit={handleSubmit(onFormSubmit)}
    >
      <div>
        <Label htmlFor="email" className="text-muted-forground">
          Email
        </Label>

        <Input id="email" type="email" className="bg-background mt-2" {...register('email')} />

        <FormErrorMessage className="mt-1.5" error={errors.email} />
      </div>

      <div>
        <Label htmlFor="password" className="text-muted-forground">
          <span>Password</span>
        </Label>

        <PasswordInput
          id="password"
          minLength={6}
          maxLength={72}
          className="bg-background mt-2"
          autoComplete="current-password"
          {...register('password')}
        />

        <FormErrorMessage className="mt-1.5" error={errors.password} />
      </div>

      <Button
        size="lg"
        loading={isSubmitting}
        disabled={isSubmitting}
        className="dark:bg-documenso dark:hover:opacity-90"
      >
        {isSubmitting ? 'Signing in...' : 'Sign In'}
      </Button>

      <div className="relative flex items-center justify-center gap-x-4 py-2 text-xs uppercase">
        <div className="bg-border h-px flex-1" />
        <span className="text-muted-foreground bg-transparent">Or continue with</span>
        <div className="bg-border h-px flex-1" />
      </div>

      <Button
        type="button"
        size="lg"
        variant={'outline'}
        className="bg-background text-muted-foreground border"
        disabled={isSubmitting}
        onClick={onSignInWithGoogleClick}
      >
        <FcGoogle className="mr-2 h-5 w-5" />
        Google
      </Button>

      <Dialog
        open={isTwoFactorAuthenticationDialogOpen}
        onOpenChange={onCloseTwoFactorAuthenticationDialog}
      >
        <DialogContent>
          <DialogHeader>
            <DialogTitle>Two-Factor Authentication</DialogTitle>
          </DialogHeader>

          <form onSubmit={handleSubmit(onFormSubmit)}>
            {twoFactorAuthenticationMethod === 'totp' && (
              <div>
                <Label htmlFor="totpCode" className="text-muted-forground">
                  Authentication Token
                </Label>

                <Input
                  id="totpCode"
                  type="text"
                  className="bg-background mt-2"
                  {...register('totpCode')}
                />

                <FormErrorMessage className="mt-1.5" error={errors.totpCode} />
              </div>
            )}

            {twoFactorAuthenticationMethod === 'backup' && (
              <div>
                <Label htmlFor="backupCode" className="text-muted-forground">
                  Backup Code
                </Label>

                <Input
                  id="backupCode"
                  type="text"
                  className="bg-background mt-2"
                  {...register('backupCode')}
                />

                <FormErrorMessage className="mt-1.5" error={errors.backupCode} />
              </div>
            )}

            <div className="mt-4 flex items-center justify-between">
              <Button
                type="button"
                variant="ghost"
                onClick={onToggleTwoFactorAuthenticationMethodClick}
              >
                {twoFactorAuthenticationMethod === 'totp' ? 'Use Backup Code' : 'Use Authenticator'}
              </Button>

              <Button type="submit" loading={isSubmitting}>
                Sign In
              </Button>
            </div>
          </form>
        </DialogContent>
      </Dialog>
    </form>
>>>>>>> b903de98
  );
};<|MERGE_RESOLUTION|>--- conflicted
+++ resolved
@@ -1,4 +1,6 @@
 'use client';
+
+import { useState } from 'react';
 
 import { zodResolver } from '@hookform/resolvers/zod';
 import { signIn } from 'next-auth/react';
@@ -9,23 +11,10 @@
 import { ErrorCode, isErrorCode } from '@documenso/lib/next-auth/error-codes';
 import { cn } from '@documenso/ui/lib/utils';
 import { Button } from '@documenso/ui/primitives/button';
-<<<<<<< HEAD
-import {
-  Form,
-  FormControl,
-  FormField,
-  FormItem,
-  FormLabel,
-  FormMessage,
-} from '@documenso/ui/primitives/form/form';
-import { Input } from '@documenso/ui/primitives/input';
-import { PasswordInput } from '@documenso/ui/primitives/password-input';
-=======
 import { Dialog, DialogContent, DialogHeader, DialogTitle } from '@documenso/ui/primitives/dialog';
 import { FormErrorMessage } from '@documenso/ui/primitives/form/form-error-message';
 import { Input, PasswordInput } from '@documenso/ui/primitives/input';
 import { Label } from '@documenso/ui/primitives/label';
->>>>>>> b903de98
 import { useToast } from '@documenso/ui/primitives/use-toast';
 
 const ERROR_MESSAGES: Partial<Record<keyof typeof ErrorCode, string>> = {
@@ -56,10 +45,6 @@
 
 export const SignInForm = ({ className }: SignInFormProps) => {
   const { toast } = useToast();
-<<<<<<< HEAD
-
-  const form = useForm<TSignInFormSchema>({
-=======
   const [isTwoFactorAuthenticationDialogOpen, setIsTwoFactorAuthenticationDialogOpen] =
     useState(false);
 
@@ -73,7 +58,6 @@
     setValue,
     formState: { errors, isSubmitting },
   } = useForm<TSignInFormSchema>({
->>>>>>> b903de98
     values: {
       email: '',
       password: '',
@@ -83,11 +67,6 @@
     resolver: zodResolver(ZSignInFormSchema),
   });
 
-<<<<<<< HEAD
-  const isSubmitting = form.formState.isSubmitting;
-
-  const onFormSubmit = async ({ email, password }: TSignInFormSchema) => {
-=======
   const onCloseTwoFactorAuthenticationDialog = () => {
     setValue('totpCode', '');
     setValue('backupCode', '');
@@ -110,7 +89,6 @@
   };
 
   const onFormSubmit = async ({ email, password, totpCode, backupCode }: TSignInFormSchema) => {
->>>>>>> b903de98
     try {
       const credentials: Record<string, string> = {
         email,
@@ -178,72 +156,6 @@
   };
 
   return (
-<<<<<<< HEAD
-    <Form {...form}>
-      <form
-        className={cn('flex w-full flex-col gap-y-4', className)}
-        onSubmit={form.handleSubmit(onFormSubmit)}
-      >
-        <fieldset className="flex w-full flex-col gap-y-4" disabled={isSubmitting}>
-          <FormField
-            control={form.control}
-            name="email"
-            render={({ field }) => (
-              <FormItem>
-                <FormLabel>Email</FormLabel>
-                <FormControl>
-                  <Input type="email" {...field} />
-                </FormControl>
-                <FormMessage />
-              </FormItem>
-            )}
-          />
-
-          <FormField
-            control={form.control}
-            name="password"
-            render={({ field }) => (
-              <FormItem>
-                <FormLabel>Password</FormLabel>
-                <FormControl>
-                  <PasswordInput {...field} />
-                </FormControl>
-                <FormMessage />
-              </FormItem>
-            )}
-          />
-        </fieldset>
-
-        <Button
-          type="submit"
-          size="lg"
-          loading={isSubmitting}
-          className="dark:bg-documenso dark:hover:opacity-90"
-          loadingText="Signing in..."
-        >
-          Sign In
-        </Button>
-
-        <div className="relative flex items-center justify-center gap-x-4 py-2 text-xs uppercase">
-          <div className="bg-border h-px flex-1" />
-          <span className="text-muted-foreground bg-transparent">Or continue with</span>
-          <div className="bg-border h-px flex-1" />
-        </div>
-
-        <Button
-          type="button"
-          size="lg"
-          variant={'outline'}
-          className="bg-background text-muted-foreground border"
-          disabled={isSubmitting}
-          onClick={onSignInWithGoogleClick}
-        >
-          <FcGoogle className="mr-2 h-5 w-5" />
-          Google
-        </Button>
-      </form>
-    </Form>
-=======
     <form
       className={cn('flex w-full flex-col gap-y-4', className)}
       onSubmit={handleSubmit(onFormSubmit)}
@@ -363,6 +275,5 @@
         </DialogContent>
       </Dialog>
     </form>
->>>>>>> b903de98
   );
 };